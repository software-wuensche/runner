{
  "name": "@stepci/runner",
<<<<<<< HEAD
  "version": "1.12.0",
=======
  "version": "2.0.0",
>>>>>>> 63ef0c0c
  "description": "Step CI Runner",
  "main": "dist/index.js",
  "scripts": {
    "build": "tsc -p tsconfig.json",
    "build:watch": "tsc -w -p tsconfig.json",
    "test": "ts-node ./tests/test.ts",
    "test:loadtest": "ts-node ./tests/loadtesting.ts"
  },
  "repository": {
    "type": "git",
    "url": "git+https://github.com/StepCI/runner.git"
  },
  "keywords": [
    "http",
    "testing",
    "api",
    "framework"
  ],
  "author": "Mish Ushakov <mish@stepci.com>",
  "license": "MPL-2.0",
  "bugs": {
    "url": "https://github.com/StepCI/runner/issues"
  },
  "homepage": "https://github.com/StepCI/runner#readme",
  "dependencies": {
    "@apidevtools/json-schema-ref-parser": "9.1.0",
    "@fast-csv/parse": "^4.3.6",
    "@tgwf/co2": "^0.11.3",
    "@xmldom/xmldom": "^0.8.6",
    "ajv": "^8.11.0",
    "ajv-formats": "^2.1.1",
    "cheerio": "^1.0.0-rc.12",
    "cool-grpc": "^1.2.3",
    "deep-equal": "^2.0.5",
    "eventsource": "^2.0.2",
    "filtrex": "^3.0.0",
    "flat": "^5.0.2",
    "form-data": "^4.0.0",
    "got": "^11.8.3",
    "js-yaml": "^4.1.0",
    "jsonpath-plus": "^7.2.0",
    "liquidless": "^1.2.0",
    "liquidless-faker": "^1.0.1",
    "liquidless-naughtystrings": "^1.0.0",
    "p-limit": "^3.1.0",
    "parse-duration": "^1.1.0",
    "phasic": "^1.0.2",
    "proxy-agent": "^6.3.1",
    "simple-statistics": "^7.8.0",
    "tough-cookie": "^4.1.2",
    "xpath": "^0.0.32"
  },
  "devDependencies": {
    "@tsconfig/node16": "^1.0.3",
    "@types/deep-equal": "^1.0.1",
    "@types/eventsource": "^1.1.11",
    "@types/flat": "^5.0.2",
    "@types/js-yaml": "^4.0.5",
    "@types/node": "^18.7.18",
    "@types/tough-cookie": "^4.0.2",
    "@types/xmldom": "^0.1.31",
    "ts-node": "^10.9.1",
    "typescript": "^4.8.3"
  }
}<|MERGE_RESOLUTION|>--- conflicted
+++ resolved
@@ -1,10 +1,6 @@
 {
   "name": "@stepci/runner",
-<<<<<<< HEAD
-  "version": "1.12.0",
-=======
   "version": "2.0.0",
->>>>>>> 63ef0c0c
   "description": "Step CI Runner",
   "main": "dist/index.js",
   "scripts": {
